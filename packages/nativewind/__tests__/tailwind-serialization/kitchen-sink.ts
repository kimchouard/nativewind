import { testCompile } from "../utilities";

testCompile(
  `
  // Accent
  accent-white
  // Align Content
  content-center
  content-start
  content-end
  content-between
  content-around
  content-evenly
  // Align items
  items-start
  items-end
  items-center
  items-baseline
  items-stretch
  // Align self
  self-auto
  self-start
  self-end
  self-center
  self-stretch
  self-baseline
  // Animations
  animate-none
  animate-spin
  animate-ping
  animate-pulse
  animate-bounce
  // Appearance
  appearance-none
  // Aspect Ratio
  aspect-square
  aspect-video
  // Backgrounds - Background Attachment
  bg-fixed
  // Backgrounds - Background Clip
  bg-clip-border
  // Backgrounds - Gradient Color Stops
  bg-gradient-to-r from-transparent
  // Backgrounds - Background Image
  bg-gradient-to-t
  // Backgrounds - Background Origin
  bg-origin-border
  // Backgrounds - Background Position
  bg-center
  // Backgrounds - Background Repeat
  bg-repeat-x
  // Backgrounds - Background Size
  bg-cover
  // Border - Border Color
  border-black
  // Border - Border Radius
  rounded
  // Border - Border Style
  border-solid
  // Border - Border Width
  border-2
  // Border - Divide Color
  divide-black
  // Border - Divide Style
  divide-solid
  // Border - Divide Width
  divide-x
  // Effects - Background Blend Mode
  bg-blend-normal
  // Effects - Box Shadow
  shadow
  // Effects - Box shadow Color
  shadow-red-500
  // Effects - Mix Blend Mode
  mix-blend-normal
  // Effects - Opacity
  opacity-5
  // Filters - Backdrop Blur
  backdrop-blur
  // Filters - Backdrop Brightness
  backdrop-brightness-50
  // Filters - Backdrop Brightness
  backdrop-contrast-50
  // Filters - Backdrop Grayscale
  backdrop-grayscale
  // Filters - Backdrop Hue Rotate
  backdrop-hue-rotate-15
  // Filters - Backdrop Invert
  backdrop-invert-0
  // Filters - Backdrop Opacity
  backdrop-opacity-5
  // Filters - Backdrop Saturate
  backdrop-saturate-50
  // Filters - Backdrop Saturate
  backdrop-sepia
  // Filters - Blur
  blur
  // Filters - Brightness
  brightness-50
  // Filters - Drop Shadow
  drop-shadow
  // Filters - Grayscale
  grayscale
  // Filters - Hue Rotate
  hue-rotate-15
  // Filters - Invert
  invert
  // Layout - Position
  absolute
  // Filters - Saturate
  saturate-50
  // Filters - Sepia
  sepia
  // Layout - Isolation
  isolate
  // Layout - Box Decoration Break
  box-decoration-clone
  // Layout - Box Sizing
  box-border
  // Layout - Break After
  break-after-auto
  // Layout - Break Before
  break-before-auto
  // Layout - Break Inside
  break-inside-auto
  // Layout - Clear
  clear-right
  // Layout - Columns
  columns-1
  // Layout - Container
  container
  // Layout - Display
  flex
  hidden
  // Layout -  Fit
  object-contain
  // Layout - Flex Basis
  basis-1
  // Layout - Flex Direction
  flex-row
  // Layout - Flex Grow
  grow
  // Layout - Flex Shrink
  shrink
  // Layout - Flex Wrap
  flex-wrap
  // Layout - Flex
  flex
  flex-auto
  flex-initial
  flex-none
  // Layout - Float
  float-right
  // Layout - Grid Auto Columns
  auto-cols-min
  // Layout - Grid Auto Flow
  grid-flow-row
  // Layout - Grid Auto Row
  auto-rows-auto
  // Layout - Grid Column Start / End
  col-span-1
  // Layout - Grid Row Start / End
  row-span-1
  // Layout - Grid Template Columns
  grid-cols-1
  // Layout - Grid Template Row
  grid-rows-1
<<<<<<< HEAD
  // Layout - Fit
  object-contain
  // Layout - Justify Content
  justify-center
  // Layout - Justify Items
  justify-items-center
  // Layout - Justify Items
  justify-self-start
  // Layout - Margin
  m-px
  // Layout - Position
=======
  // Layout - Justify Content
  Justify-center
  // Layout - Justify Items
  justify-items-start
  // Layout - Justify Items
  justify-self-start
  // Layout - Margin
  m-1
  // Layout - Padding
  p-1
  // Layout - Place Items
  place-items-start
  // Layout - Place Self
  place-self-start
  // Layout -  Position
>>>>>>> 2fc9c82a
  object-bottom
  // Layout - Order
  order-1
  // Layout - Overflow
  overflow-hidden
  // Layout - Overscroll Behavior
  overscroll-contain
  // Layout - Top Right Bottom Left
  inset-1
  // Layout - Visibility
  invisible
<<<<<<< HEAD
  // Layout - Z-Index 
=======
  // Layout - Z-Index
>>>>>>> 2fc9c82a
  z-10
  // Interactivity - Caret Color
  caret-black
  // Interactivity - Cursor
  cursor-pointer
  // Interactivity - Pointer Events
  Interactivity - Pointer Events
  // Interactivity - Resize
  resize
  // Interactivity - Scroll Behavior
  scroll-smooth
  // Interactivity - Scroll Margin
  scroll-m-1
  // Interactivity - Scroll Padding
  scroll-p-1
  // Interactivity - Scroll Snap Align
  snap-start
  // Interactivity - Scroll Snap Stop
  snap-normal
  // Interactivity - Scroll Snap TTypography - Whitespaceype
  snap-x
  snap-mandatory
  // Interactivity - Touch Action
  touch-pan-x
  // Interactivity - Touch Action
  select-text
  // Interactivity - Will Change
  will-change-scroll
<<<<<<< HEAD

  // Sizing - Height
  h-1
  // Sizing - Max-Width
  max-w-0
  max-w-full
  // Sizing - Width
  w-1
=======
  // Sizing - Height
  h-1
  // Sizing - Max-Width
  max-w-full
  // Sizing - Min-Width
  min-w-full
  // Sizing - Width
  w-screen
>>>>>>> 2fc9c82a
  // Tables - Border Collapse
  border-collapse
  // Tables - Table Layout
  table-fixed
  // Transforms - Transform Origin
  origin-top
  // Transitions & Animation - Transition Delay
  delay-75
  // Transitions & Animation - Transition Duration
  duration-75
  // Transitions & Animation - Transition Property
  transition-all
  // Transitions & Animation - Transition Timing Function
  ease-linear
  // Typography - Background Color
  bg-black
  // Typography - Content
  content-none
  // Typography - Font Size
  text-base
  // Typography - Font Smoothing
  antialiased
  // Typography - Font Style
  italic
  not-italic
<<<<<<< HEAD
  // Typography - Letter Spacing
  tracking-normal
=======
>>>>>>> 2fc9c82a
  // Typography - Line Height
  leading-3
  leading-tight
  // Typography - List Style Position
  list-inside
  // Typography - List Style Type
  list-disc
<<<<<<< HEAD
=======
  // Typography - Text Align
  text-center
  // Typography - Text Color
  text-black
  // Typography - Text Decoration Color
  decoration-black
  // Typography - Text Decoration Style
  decoration-solid
  // Typography - Text Decoration Thickness
  decoration-0
>>>>>>> 2fc9c82a
  // Typography - Text Indent
  indent-px
  // Typography - Text Overflow
  text-ellipsis
  // Typography - Text Transform
  uppercase
  // Typography - Text Underline Offset
  underline-offset-1
<<<<<<< HEAD
  // Typography - Text Decoration Thickness
  decoration-1
  // Typography - Text Transform
  uppercase
=======
>>>>>>> 2fc9c82a
  // Typography - Vertical Alignment
  align-baseline
  // Typography - Whitespace
  whitespace-normal
<<<<<<< HEAD
  // Typography - Work Break
=======
  // Typography - Word Break
>>>>>>> 2fc9c82a
  break-normal
  `,
  {
    name: "Kitchen sink",
  },
  (output) => {
    expect(output).toStrictEqual({
      "content-around": {
        styles: [{ alignContent: "space-around" }],
      },
      "content-between": {
        styles: [{ alignContent: "space-between" }],
      },
      "content-center": {
        styles: [{ alignContent: "center" }],
      },
      "content-end": {
        styles: [{ alignContent: "flex-end" }],
      },
      "content-start": {
        styles: [{ alignContent: "flex-start" }],
      },
      "items-baseline": {
        styles: [
          {
            alignItems: "baseline",
          },
        ],
      },
      "items-center": {
        styles: [
          {
            alignItems: "center",
          },
        ],
      },
      "items-end": {
        styles: [
          {
            alignItems: "flex-end",
          },
        ],
      },
      "items-start": {
        styles: [
          {
            alignItems: "flex-start",
          },
        ],
      },
      "items-stretch": {
        styles: [
          {
            alignItems: "stretch",
          },
        ],
      },

      "self-baseline": {
        styles: [
          {
            alignSelf: "baseline",
          },
        ],
      },
      "self-center": {
        styles: [
          {
            alignSelf: "center",
          },
        ],
      },
      "self-end": {
        styles: [
          {
            alignSelf: "flex-end",
          },
        ],
      },
      "self-start": {
        styles: [
          {
            alignSelf: "flex-start",
          },
        ],
      },
      "self-stretch": {
        styles: [
          {
            alignSelf: "stretch",
          },
        ],
      },
      "aspect-square": {
        styles: [
          {
            aspectRatio: 1,
          },
        ],
      },
      "aspect-video": {
        styles: [
          {
            aspectRatio: 1.777777778,
          },
        ],
      },
      "bg-black": {
        styles: [
          {
            backgroundColor: "#000",
          },
        ],
      },
      "border-black": {
        styles: [
          {
            borderColor: "#000",
          },
        ],
      },
      "border-solid": {
        styles: [
          {
            borderStyle: "solid",
          },
        ],
      },

      shadow: {
        atRules: {
          "0": [["platform", "android"]],
          "1": [["platform", "ios"]],
        },
        styles: [
          {
            elevation: 3,
            shadowColor: "rgba(0, 0, 0, 0.1)",
            shadowOffset: {
              height: 2,
              width: 0,
            },
            shadowRadius: 6,
          },
          {
            shadowColor: "rgba(0, 0, 0, 0.1)",
            shadowOffset: {
              height: 2,
              width: 0,
            },
            shadowRadius: 6,
          },
        ],
      },
      "border-2": {
        styles: [
          {
            borderWidth: 2,
          },
        ],
      },
      rounded: {
        styles: [
          {
            borderRadius: {
              function: "rem",
              values: [0.25],
            },
          },
        ],
        topics: ["--rem"],
      },

      flex: {
        styles: [
          {
            display: "flex",
          },
        ],
      },
      hidden: {
        styles: [
          {
            display: "none",
          },
        ],
      },

      container: {
        atRules: {
          "1": [["min-width", 640]],
          "2": [["min-width", 768]],
          "3": [["min-width", 1024]],
          "4": [["min-width", 1280]],
          "5": [["min-width", 1536]],
        },
        styles: [
          {
            width: "100%",
          },
          {
            maxWidth: 640,
          },
          {
            maxWidth: 768,
          },
          {
            maxWidth: 1024,
          },
          {
            maxWidth: 1280,
          },
          {
            maxWidth: 1536,
          },
        ],
        topics: ["--device-width"],
      },

      "divide-black": {
        childClasses: ["divide-black:children"],
        styles: [],
      },
      "divide-black:children": {
        conditions: ["not-first-child"],
        styles: [
          {
            borderColor: "#000",
          },
        ],
      },
      "divide-solid": {
        childClasses: ["divide-solid:children"],
        styles: [],
      },
      "divide-solid:children": {
        conditions: ["not-first-child"],
        styles: [
          {
            borderStyle: "solid",
          },
        ],
      },
      "divide-x": {
        childClasses: ["divide-x:children"],
        styles: [],
      },
      "divide-x:children": {
        conditions: ["not-first-child"],
        styles: [
          {
            borderLeftWidth: 1,
            borderRightWidth: 0,
          },
        ],
      },

      "basis-1": {
        styles: [
          {
            flexBasis: {
              function: "rem",
              values: [0.25],
            },
          },
        ],
        topics: ["--rem"],
      },

      "flex-row": {
        styles: [
          {
            flexDirection: "row",
          },
        ],
      },
      "flex-wrap": {
        styles: [
          {
            flexWrap: "wrap",
          },
        ],
      },

      grow: {
        styles: [
          {
            flexGrow: 1,
          },
        ],
      },
      shrink: {
        styles: [
          {
            flexShrink: 1,
          },
        ],
      },
      "flex-auto": {
        styles: [
          {
            flexBasis: "auto",
            flexGrow: 1,
            flexShrink: 1,
          },
        ],
      },
      "flex-initial": {
        styles: [
          {
            flexBasis: "auto",
            flexGrow: 0,
            flexShrink: 1,
          },
        ],
      },
      "flex-none": {
        styles: [
          {
            flexBasis: "auto",
          },
        ],
      },

      "text-base": {
        styles: [
          {
            fontSize: {
              function: "rem",
              values: [1],
            },
            lineHeight: {
              function: "rem",
              values: [1.5],
            },
          },
        ],
        topics: ["--rem"],
      },

      italic: {
        styles: [
          {
            fontStyle: "italic",
          },
        ],
      },
      "not-italic": {
        styles: [
          {
            fontStyle: "normal",
          },
        ],
      },

      "overflow-hidden": {
        styles: [
          {
            overflow: "hidden",
          },
        ],
      },
      "h-1": {
        styles: [
          {
            height: {
              function: "rem",
              values: [0.25],
            },
          },
        ],
        topics: ["--rem"],
      },
<<<<<<< HEAD
=======

>>>>>>> 2fc9c82a
      "z-10": {
        styles: [
          {
            zIndex: 10,
          },
        ],
      },

<<<<<<< HEAD
      "w-1": {
        styles: [
          {
            width: {
              function: "rem",
              values: [0.25],
            },
          },
        ],
        topics: ["--rem"],
      },

      uppercase: {
        styles: [
          {
            textTransform: "uppercase",
          },
        ],
      },
      "justify-center": {
        styles: [
          {
            justifyContent: "center",
=======
      "opacity-5": {
        styles: [
          {
            opacity: 0.05,
          },
        ],
      },

      "text-center": {
        styles: [
          {
            textAlign: "center",
>>>>>>> 2fc9c82a
          },
        ],
      },

      "leading-3": {
        styles: [
          {
            lineHeight: {
              function: "rem",
              values: [0.75],
            },
          },
        ],
        topics: ["--rem"],
      },
      "leading-tight": {
        styles: [
          {
            lineHeight: 1.25,
          },
        ],
      },

<<<<<<< HEAD
      "max-w-0": {
        styles: [
          {
            maxWidth: {
              function: "rem",
              values: [0],
=======
      "m-1": {
        styles: [
          {
            margin: {
              function: "rem",
              values: [0.25],
>>>>>>> 2fc9c82a
            },
          },
        ],
        topics: ["--rem"],
      },
<<<<<<< HEAD
=======

>>>>>>> 2fc9c82a
      "max-w-full": {
        styles: [
          {
            maxWidth: "100%",
          },
        ],
      },

<<<<<<< HEAD
      "m-px": {
        styles: [
          {
            margin: 1,
          },
        ],
      },

      "tracking-normal": {
        styles: [
          {
            letterSpacing: 0,
=======
      "min-w-full": {
        styles: [
          {
            minWidth: "100%",
          },
        ],
      },

      "p-1": {
        styles: [
          {
            padding: {
              function: "rem",
              values: [0.25],
            },
          },
        ],
        topics: ["--rem"],
      },

      "text-black": {
        styles: [
          {
            color: "#000",
          },
        ],
      },

      "decoration-black": {
        styles: [
          {
            textDecorationColor: "#000",
          },
        ],
      },

      "decoration-solid": {
        styles: [
          {
            textDecorationStyle: "solid",
          },
        ],
      },

      uppercase: {
        styles: [
          {
            textTransform: "uppercase",
>>>>>>> 2fc9c82a
          },
        ],
      },

      "inset-1": {
        styles: [
          {
            bottom: {
              function: "rem",
              values: [0.25],
            },
            left: {
              function: "rem",
              values: [0.25],
            },
            right: {
              function: "rem",
              values: [0.25],
            },
            top: {
              function: "rem",
              values: [0.25],
            },
          },
        ],
        topics: ["--rem"],
      },
<<<<<<< HEAD
=======

      "w-screen": {
        styles: [
          {
            width: {
              function: "vw",
              values: [100],
            },
          },
        ],
        topics: ["--window-width"],
      },

      absolute: {
        styles: [
          {
            position: "absolute",
          },
        ],
      },
>>>>>>> 2fc9c82a
    });
  }
);<|MERGE_RESOLUTION|>--- conflicted
+++ resolved
@@ -165,19 +165,6 @@
   grid-cols-1
   // Layout - Grid Template Row
   grid-rows-1
-<<<<<<< HEAD
-  // Layout - Fit
-  object-contain
-  // Layout - Justify Content
-  justify-center
-  // Layout - Justify Items
-  justify-items-center
-  // Layout - Justify Items
-  justify-self-start
-  // Layout - Margin
-  m-px
-  // Layout - Position
-=======
   // Layout - Justify Content
   Justify-center
   // Layout - Justify Items
@@ -193,7 +180,6 @@
   // Layout - Place Self
   place-self-start
   // Layout -  Position
->>>>>>> 2fc9c82a
   object-bottom
   // Layout - Order
   order-1
@@ -205,11 +191,7 @@
   inset-1
   // Layout - Visibility
   invisible
-<<<<<<< HEAD
-  // Layout - Z-Index 
-=======
   // Layout - Z-Index
->>>>>>> 2fc9c82a
   z-10
   // Interactivity - Caret Color
   caret-black
@@ -229,7 +211,7 @@
   snap-start
   // Interactivity - Scroll Snap Stop
   snap-normal
-  // Interactivity - Scroll Snap TTypography - Whitespaceype
+  // Interactivity - Scroll Snap TTypography - Whitespace
   snap-x
   snap-mandatory
   // Interactivity - Touch Action
@@ -238,16 +220,6 @@
   select-text
   // Interactivity - Will Change
   will-change-scroll
-<<<<<<< HEAD
-
-  // Sizing - Height
-  h-1
-  // Sizing - Max-Width
-  max-w-0
-  max-w-full
-  // Sizing - Width
-  w-1
-=======
   // Sizing - Height
   h-1
   // Sizing - Max-Width
@@ -256,7 +228,6 @@
   min-w-full
   // Sizing - Width
   w-screen
->>>>>>> 2fc9c82a
   // Tables - Border Collapse
   border-collapse
   // Tables - Table Layout
@@ -282,11 +253,6 @@
   // Typography - Font Style
   italic
   not-italic
-<<<<<<< HEAD
-  // Typography - Letter Spacing
-  tracking-normal
-=======
->>>>>>> 2fc9c82a
   // Typography - Line Height
   leading-3
   leading-tight
@@ -294,8 +260,6 @@
   list-inside
   // Typography - List Style Type
   list-disc
-<<<<<<< HEAD
-=======
   // Typography - Text Align
   text-center
   // Typography - Text Color
@@ -306,7 +270,6 @@
   decoration-solid
   // Typography - Text Decoration Thickness
   decoration-0
->>>>>>> 2fc9c82a
   // Typography - Text Indent
   indent-px
   // Typography - Text Overflow
@@ -315,22 +278,13 @@
   uppercase
   // Typography - Text Underline Offset
   underline-offset-1
-<<<<<<< HEAD
   // Typography - Text Decoration Thickness
   decoration-1
-  // Typography - Text Transform
-  uppercase
-=======
->>>>>>> 2fc9c82a
   // Typography - Vertical Alignment
   align-baseline
   // Typography - Whitespace
   whitespace-normal
-<<<<<<< HEAD
-  // Typography - Work Break
-=======
   // Typography - Word Break
->>>>>>> 2fc9c82a
   break-normal
   `,
   {
@@ -338,89 +292,10 @@
   },
   (output) => {
     expect(output).toStrictEqual({
-      "content-around": {
-        styles: [{ alignContent: "space-around" }],
-      },
-      "content-between": {
-        styles: [{ alignContent: "space-between" }],
-      },
-      "content-center": {
-        styles: [{ alignContent: "center" }],
-      },
-      "content-end": {
-        styles: [{ alignContent: "flex-end" }],
-      },
-      "content-start": {
-        styles: [{ alignContent: "flex-start" }],
-      },
-      "items-baseline": {
-        styles: [
-          {
-            alignItems: "baseline",
-          },
-        ],
-      },
-      "items-center": {
-        styles: [
-          {
-            alignItems: "center",
-          },
-        ],
-      },
-      "items-end": {
-        styles: [
-          {
-            alignItems: "flex-end",
-          },
-        ],
-      },
-      "items-start": {
-        styles: [
-          {
-            alignItems: "flex-start",
-          },
-        ],
-      },
-      "items-stretch": {
-        styles: [
-          {
-            alignItems: "stretch",
-          },
-        ],
-      },
-
-      "self-baseline": {
-        styles: [
-          {
-            alignSelf: "baseline",
-          },
-        ],
-      },
-      "self-center": {
-        styles: [
-          {
-            alignSelf: "center",
-          },
-        ],
-      },
-      "self-end": {
-        styles: [
-          {
-            alignSelf: "flex-end",
-          },
-        ],
-      },
-      "self-start": {
-        styles: [
-          {
-            alignSelf: "flex-start",
-          },
-        ],
-      },
-      "self-stretch": {
-        styles: [
-          {
-            alignSelf: "stretch",
+      absolute: {
+        styles: [
+          {
+            position: "absolute",
           },
         ],
       },
@@ -438,6 +313,17 @@
           },
         ],
       },
+      "basis-1": {
+        styles: [
+          {
+            flexBasis: {
+              function: "rem",
+              values: [0.25],
+            },
+          },
+        ],
+        topics: ["--rem"],
+      },
       "bg-black": {
         styles: [
           {
@@ -445,6 +331,13 @@
           },
         ],
       },
+      "border-2": {
+        styles: [
+          {
+            borderWidth: 2,
+          },
+        ],
+      },
       "border-black": {
         styles: [
           {
@@ -459,66 +352,6 @@
           },
         ],
       },
-
-      shadow: {
-        atRules: {
-          "0": [["platform", "android"]],
-          "1": [["platform", "ios"]],
-        },
-        styles: [
-          {
-            elevation: 3,
-            shadowColor: "rgba(0, 0, 0, 0.1)",
-            shadowOffset: {
-              height: 2,
-              width: 0,
-            },
-            shadowRadius: 6,
-          },
-          {
-            shadowColor: "rgba(0, 0, 0, 0.1)",
-            shadowOffset: {
-              height: 2,
-              width: 0,
-            },
-            shadowRadius: 6,
-          },
-        ],
-      },
-      "border-2": {
-        styles: [
-          {
-            borderWidth: 2,
-          },
-        ],
-      },
-      rounded: {
-        styles: [
-          {
-            borderRadius: {
-              function: "rem",
-              values: [0.25],
-            },
-          },
-        ],
-        topics: ["--rem"],
-      },
-
-      flex: {
-        styles: [
-          {
-            display: "flex",
-          },
-        ],
-      },
-      hidden: {
-        styles: [
-          {
-            display: "none",
-          },
-        ],
-      },
-
       container: {
         atRules: {
           "1": [["min-width", 640]],
@@ -549,7 +382,55 @@
         ],
         topics: ["--device-width"],
       },
-
+      "content-around": {
+        styles: [
+          {
+            alignContent: "space-around",
+          },
+        ],
+      },
+      "content-between": {
+        styles: [
+          {
+            alignContent: "space-between",
+          },
+        ],
+      },
+      "content-center": {
+        styles: [
+          {
+            alignContent: "center",
+          },
+        ],
+      },
+      "content-end": {
+        styles: [
+          {
+            alignContent: "flex-end",
+          },
+        ],
+      },
+      "content-start": {
+        styles: [
+          {
+            alignContent: "flex-start",
+          },
+        ],
+      },
+      "decoration-black": {
+        styles: [
+          {
+            textDecorationColor: "#000",
+          },
+        ],
+      },
+      "decoration-solid": {
+        styles: [
+          {
+            textDecorationStyle: "solid",
+          },
+        ],
+      },
       "divide-black": {
         childClasses: ["divide-black:children"],
         styles: [],
@@ -587,45 +468,10 @@
           },
         ],
       },
-
-      "basis-1": {
-        styles: [
-          {
-            flexBasis: {
-              function: "rem",
-              values: [0.25],
-            },
-          },
-        ],
-        topics: ["--rem"],
-      },
-
-      "flex-row": {
-        styles: [
-          {
-            flexDirection: "row",
-          },
-        ],
-      },
-      "flex-wrap": {
-        styles: [
-          {
-            flexWrap: "wrap",
-          },
-        ],
-      },
-
-      grow: {
-        styles: [
-          {
-            flexGrow: 1,
-          },
-        ],
-      },
-      shrink: {
-        styles: [
-          {
-            flexShrink: 1,
+      flex: {
+        styles: [
+          {
+            display: "flex",
           },
         ],
       },
@@ -654,7 +500,263 @@
           },
         ],
       },
-
+      "flex-row": {
+        styles: [
+          {
+            flexDirection: "row",
+          },
+        ],
+      },
+      "flex-wrap": {
+        styles: [
+          {
+            flexWrap: "wrap",
+          },
+        ],
+      },
+      grow: {
+        styles: [
+          {
+            flexGrow: 1,
+          },
+        ],
+      },
+      "h-1": {
+        styles: [
+          {
+            height: {
+              function: "rem",
+              values: [0.25],
+            },
+          },
+        ],
+        topics: ["--rem"],
+      },
+      hidden: {
+        styles: [
+          {
+            display: "none",
+          },
+        ],
+      },
+      "inset-1": {
+        styles: [
+          {
+            bottom: {
+              function: "rem",
+              values: [0.25],
+            },
+            left: {
+              function: "rem",
+              values: [0.25],
+            },
+            right: {
+              function: "rem",
+              values: [0.25],
+            },
+            top: {
+              function: "rem",
+              values: [0.25],
+            },
+          },
+        ],
+        topics: ["--rem"],
+      },
+      italic: {
+        styles: [
+          {
+            fontStyle: "italic",
+          },
+        ],
+      },
+      "items-baseline": {
+        styles: [
+          {
+            alignItems: "baseline",
+          },
+        ],
+      },
+      "items-center": {
+        styles: [
+          {
+            alignItems: "center",
+          },
+        ],
+      },
+      "items-end": {
+        styles: [
+          {
+            alignItems: "flex-end",
+          },
+        ],
+      },
+      "items-start": {
+        styles: [
+          {
+            alignItems: "flex-start",
+          },
+        ],
+      },
+      "items-stretch": {
+        styles: [
+          {
+            alignItems: "stretch",
+          },
+        ],
+      },
+      "leading-3": {
+        styles: [
+          {
+            lineHeight: {
+              function: "rem",
+              values: [0.75],
+            },
+          },
+        ],
+        topics: ["--rem"],
+      },
+      "leading-tight": {
+        styles: [
+          {
+            lineHeight: 1.25,
+          },
+        ],
+      },
+      "m-1": {
+        styles: [
+          {
+            margin: {
+              function: "rem",
+              values: [0.25],
+            },
+          },
+        ],
+        topics: ["--rem"],
+      },
+      "max-w-full": {
+        styles: [
+          {
+            maxWidth: "100%",
+          },
+        ],
+      },
+      "min-w-full": {
+        styles: [
+          {
+            minWidth: "100%",
+          },
+        ],
+      },
+      "not-italic": {
+        styles: [
+          {
+            fontStyle: "normal",
+          },
+        ],
+      },
+      "opacity-5": {
+        styles: [
+          {
+            opacity: 0.05,
+          },
+        ],
+      },
+      "overflow-hidden": {
+        styles: [
+          {
+            overflow: "hidden",
+          },
+        ],
+      },
+      "p-1": {
+        styles: [
+          {
+            padding: {
+              function: "rem",
+              values: [0.25],
+            },
+          },
+        ],
+        topics: ["--rem"],
+      },
+      rounded: {
+        styles: [
+          {
+            borderRadius: {
+              function: "rem",
+              values: [0.25],
+            },
+          },
+        ],
+        topics: ["--rem"],
+      },
+      "self-baseline": {
+        styles: [
+          {
+            alignSelf: "baseline",
+          },
+        ],
+      },
+      "self-center": {
+        styles: [
+          {
+            alignSelf: "center",
+          },
+        ],
+      },
+      "self-end": {
+        styles: [
+          {
+            alignSelf: "flex-end",
+          },
+        ],
+      },
+      "self-start": {
+        styles: [
+          {
+            alignSelf: "flex-start",
+          },
+        ],
+      },
+      "self-stretch": {
+        styles: [
+          {
+            alignSelf: "stretch",
+          },
+        ],
+      },
+      shadow: {
+        atRules: {
+          "0": [["platform", "android"]],
+          "1": [["platform", "ios"]],
+        },
+        styles: [
+          {
+            elevation: 3,
+            shadowColor: "rgba(0, 0, 0, 0.1)",
+            shadowOffset: {
+              height: 2,
+              width: 0,
+            },
+            shadowRadius: 6,
+          },
+          {
+            shadowColor: "rgba(0, 0, 0, 0.1)",
+            shadowOffset: {
+              height: 2,
+              width: 0,
+            },
+            shadowRadius: 6,
+          },
+        ],
+      },
+      shrink: {
+        styles: [
+          {
+            flexShrink: 1,
+          },
+        ],
+      },
       "text-base": {
         styles: [
           {
@@ -670,65 +772,20 @@
         ],
         topics: ["--rem"],
       },
-
-      italic: {
-        styles: [
-          {
-            fontStyle: "italic",
-          },
-        ],
-      },
-      "not-italic": {
-        styles: [
-          {
-            fontStyle: "normal",
-          },
-        ],
-      },
-
-      "overflow-hidden": {
-        styles: [
-          {
-            overflow: "hidden",
-          },
-        ],
-      },
-      "h-1": {
-        styles: [
-          {
-            height: {
-              function: "rem",
-              values: [0.25],
-            },
-          },
-        ],
-        topics: ["--rem"],
-      },
-<<<<<<< HEAD
-=======
-
->>>>>>> 2fc9c82a
-      "z-10": {
-        styles: [
-          {
-            zIndex: 10,
-          },
-        ],
-      },
-
-<<<<<<< HEAD
-      "w-1": {
-        styles: [
-          {
-            width: {
-              function: "rem",
-              values: [0.25],
-            },
-          },
-        ],
-        topics: ["--rem"],
-      },
-
+      "text-black": {
+        styles: [
+          {
+            color: "#000",
+          },
+        ],
+      },
+      "text-center": {
+        styles: [
+          {
+            textAlign: "center",
+          },
+        ],
+      },
       uppercase: {
         styles: [
           {
@@ -736,172 +793,6 @@
           },
         ],
       },
-      "justify-center": {
-        styles: [
-          {
-            justifyContent: "center",
-=======
-      "opacity-5": {
-        styles: [
-          {
-            opacity: 0.05,
-          },
-        ],
-      },
-
-      "text-center": {
-        styles: [
-          {
-            textAlign: "center",
->>>>>>> 2fc9c82a
-          },
-        ],
-      },
-
-      "leading-3": {
-        styles: [
-          {
-            lineHeight: {
-              function: "rem",
-              values: [0.75],
-            },
-          },
-        ],
-        topics: ["--rem"],
-      },
-      "leading-tight": {
-        styles: [
-          {
-            lineHeight: 1.25,
-          },
-        ],
-      },
-
-<<<<<<< HEAD
-      "max-w-0": {
-        styles: [
-          {
-            maxWidth: {
-              function: "rem",
-              values: [0],
-=======
-      "m-1": {
-        styles: [
-          {
-            margin: {
-              function: "rem",
-              values: [0.25],
->>>>>>> 2fc9c82a
-            },
-          },
-        ],
-        topics: ["--rem"],
-      },
-<<<<<<< HEAD
-=======
-
->>>>>>> 2fc9c82a
-      "max-w-full": {
-        styles: [
-          {
-            maxWidth: "100%",
-          },
-        ],
-      },
-
-<<<<<<< HEAD
-      "m-px": {
-        styles: [
-          {
-            margin: 1,
-          },
-        ],
-      },
-
-      "tracking-normal": {
-        styles: [
-          {
-            letterSpacing: 0,
-=======
-      "min-w-full": {
-        styles: [
-          {
-            minWidth: "100%",
-          },
-        ],
-      },
-
-      "p-1": {
-        styles: [
-          {
-            padding: {
-              function: "rem",
-              values: [0.25],
-            },
-          },
-        ],
-        topics: ["--rem"],
-      },
-
-      "text-black": {
-        styles: [
-          {
-            color: "#000",
-          },
-        ],
-      },
-
-      "decoration-black": {
-        styles: [
-          {
-            textDecorationColor: "#000",
-          },
-        ],
-      },
-
-      "decoration-solid": {
-        styles: [
-          {
-            textDecorationStyle: "solid",
-          },
-        ],
-      },
-
-      uppercase: {
-        styles: [
-          {
-            textTransform: "uppercase",
->>>>>>> 2fc9c82a
-          },
-        ],
-      },
-
-      "inset-1": {
-        styles: [
-          {
-            bottom: {
-              function: "rem",
-              values: [0.25],
-            },
-            left: {
-              function: "rem",
-              values: [0.25],
-            },
-            right: {
-              function: "rem",
-              values: [0.25],
-            },
-            top: {
-              function: "rem",
-              values: [0.25],
-            },
-          },
-        ],
-        topics: ["--rem"],
-      },
-<<<<<<< HEAD
-=======
-
       "w-screen": {
         styles: [
           {
@@ -913,15 +804,13 @@
         ],
         topics: ["--window-width"],
       },
-
-      absolute: {
-        styles: [
-          {
-            position: "absolute",
-          },
-        ],
-      },
->>>>>>> 2fc9c82a
+      "z-10": {
+        styles: [
+          {
+            zIndex: 10,
+          },
+        ],
+      },
     });
   }
 );