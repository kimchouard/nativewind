--- conflicted
+++ resolved
@@ -22,13 +22,9 @@
     "@uiw/codemirror-theme-dracula": "^4.9.4",
     "@uiw/codemirror-theme-eclipse": "^4.9.4",
     "@uiw/react-codemirror": "^4.9.4",
-<<<<<<< HEAD
     "benchmarks": "0.0.0",
     "chart.js": "^3.8.0",
-    "clsx": "1.2.0",
-=======
     "clsx": "1.2.1",
->>>>>>> 8b04c39d
     "dedent": "^0.7.0",
     "docusaurus-plugin-sass": "^0.2.2",
     "lodash.debounce": "^4.0.8",
