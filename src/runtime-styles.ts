--- conflicted
+++ resolved
@@ -1,12 +1,7 @@
-<<<<<<< HEAD
-import { ColorSchemeName, ViewStyle } from "react-native";
+import { ColorSchemeName, ViewStyle, StyleSheet } from "react-native";
 import { ComponentContext } from "./context/component";
 import { DeviceMediaContext } from "./context/device-media";
 import { StyleSheetContext } from "./context/style-sheet";
-=======
-import { ViewStyle, StyleSheet } from "react-native";
-import { ComponentContext, TailwindContext } from "./context";
->>>>>>> 706a8c9f
 import { matchAtRule } from "./match-at-rule";
 import { normalizeSelector } from "./shared/selector";
 import { AtRuleRecord } from "./types/common";
@@ -48,7 +43,7 @@
      * If we have static styles, add them
      */
     if (styles[selector]) {
-      const { transform, ...style } = styles[selector];
+      const { transform, ...style } = flattenIfRWN(styles[selector]);
 
       tailwindStyles.push(style as T);
 
@@ -63,18 +58,12 @@
     if (media[selector]) {
       const atRuleStyles: AtRuleRecord[] = media[selector].map(
         (atRules, index) => ({
-          ...styles[`${selector}.${index}`],
+          ...flattenIfRWN(styles[`${selector}.${index}`]),
           atRules,
         })
       );
 
-<<<<<<< HEAD
       for (const styleRecord of atRuleStyles) {
-=======
-    for (let styleRecord of styleArray) {
-      // react-native-web <=17 still uses style IDs, so styleRecord may be a number
-      if (typeof styleRecord === "object" && "atRules" in styleRecord) {
->>>>>>> 706a8c9f
         let isForChildren = false;
 
         const { atRules, transform, ...style } = styleRecord;
@@ -108,27 +97,7 @@
         if (isForChildren) {
           childStyles.push(styleRecord);
         } else if (atRulesResult) {
-<<<<<<< HEAD
           tailwindStyles.push(style as T);
-=======
-          styleRecord = style;
-        } else {
-          continue;
-        }
-      }
-
-      // For RWN <=0.17 we need to convert the styleID into an object to handle
-      // merging transform.
-      //
-      // This is a performance issue, but hopefully move people will move onto
-      // RWN 0.18 and use CSS
-      if (typeof styleRecord === "number") {
-        styleRecord = StyleSheet.flatten(styleRecord);
-      }
-
-      const { transform, ...style } = styleRecord;
-      tailwindStyles.push(style as P);
->>>>>>> 706a8c9f
 
           if (transform) {
             transforms.push(...transform);
@@ -148,4 +117,14 @@
   }
 
   return [tailwindStyles, []];
+}
+
+function flattenIfRWN<T>(value: number | T): T {
+  // For RWN <=0.17 we need to convert the styleID into an object to handle
+  // merging transform.
+  //
+  // This is a performance issue, but hopefully move people will move onto
+  // RWN 0.18 and use CSS
+
+  return typeof value === "number" ? (StyleSheet.flatten(value) as T) : value;
 }