import { resolve } from "node:path";
import { Program } from "@babel/types";
import { NodePath } from "@babel/traverse";

import { extractStyles } from "../postcss/extract-styles";
import { appendVariables } from "./transforms/append-variables";
import { prependImport } from "./transforms/append-import";
import { TailwindcssReactNativeBabelOptions, State } from "./types";
import { visitor, VisitorState } from "./visitor";
import { getAllowedOptions, isAllowedProgramPath } from "./utils/allowed-paths";
import { getTailwindConfig } from "./utils/get-tailwind-config";
import { StyleError } from "../types/common";
import { babelStyleSerializer } from "../utils/serialize-styles";

export default function rootVisitor(
  options: TailwindcssReactNativeBabelOptions,
  cwd: string
) {
  const errors: StyleError[] = [];

  const tailwindConfigPath = resolve(
    cwd,
    options.tailwindConfigPath || "./tailwind.config.js"
  );

  const tailwindConfig = getTailwindConfig(tailwindConfigPath, {
    ...options,
    onError(error) {
      errors.push(error);
    },
  });

  const { allowModuleTransform, allowRelativeModules } = getAllowedOptions(
    tailwindConfig,
    options
  );

  return {
    visitor: {
      Program: {
        enter(path: NodePath<Program>, state: State) {
          if (
            !isAllowedProgramPath({
              path: state.filename,
              allowRelativeModules,
              cwd,
            })
          ) {
            return;
          }

          let canCompile = true;
          let canTransform = true;

          switch (state.opts.mode) {
            case "compileOnly": {
              canTransform = false;
              break;
            }
            case "transformOnly": {
              canCompile = false;
              break;
            }
          }

          const visitorState: VisitorState = {
            cwd,
            rem: 16,
            platform: "native",
            hmr: true,
            mode: "compileAndTransform",
            blockModuleTransform: [],
            hasStyledComponentImport: false,
            canCompile,
            canTransform,
            ...state,
            ...state.opts,
            allowModuleTransform,
            allowRelativeModules,
            blockList: new Set(),
            hasProvider: false,
            hasStyleSheetImport: false,
            tailwindConfig,
            tailwindConfigPath,
          };

          // Traverse the file
          path.traverse(visitor, visitorState);

          const {
            filename,
            hasStyleSheetImport,
            hasProvider,
            hasStyledComponentImport,
            hmr,
          } = visitorState;

          if (hmr) {
            /**
             * Override tailwind to only process the classnames in this file
             */
            const { output } = extractStyles({
              ...tailwindConfig,
              content: [filename],
              // If the file doesn't have any Tailwind styles, it will print a warning
              // We force an empty style to prevent this
<<<<<<< HEAD
              safelist: [".native-hmr-empty"],
              serializer: babelStyleSerializer,
=======
              safelist: ["babel-empty"],
>>>>>>> 4b87133f
            });

            const bodyNode = path.node.body;

            if (!hasStyledComponentImport && canTransform) {
              prependImport(
                bodyNode,
                "StyledComponent",
                "tailwindcss-react-native"
              );
            }

            // If there are no styles, early exit
            if (Object.keys(output.styles).length === 0) return;

            appendVariables(bodyNode, output);

            if (!hasStyleSheetImport) {
              prependImport(
                bodyNode,
                ["RNStyleSheet", "StyleSheet"],
                "react-native"
              );
            }
          } else {
            if (!hasProvider) {
              return;
            }

            /**
             * Override tailwind to only process the classnames in this file
             */
            const { output } = extractStyles({
              ...tailwindConfig,
              serializer: babelStyleSerializer,
            });

            // If there are no styles, early exit
            if (Object.keys(output.styles).length === 0) return;

            const bodyNode = path.node.body;
            appendVariables(bodyNode, output);

            if (!hasStyleSheetImport) {
              prependImport(
                bodyNode,
                ["RNStyleSheet", "StyleSheet"],
                "react-native"
              );
            }
          }
        },
      },
    },
  };
}<|MERGE_RESOLUTION|>--- conflicted
+++ resolved
@@ -104,12 +104,8 @@
               content: [filename],
               // If the file doesn't have any Tailwind styles, it will print a warning
               // We force an empty style to prevent this
-<<<<<<< HEAD
-              safelist: [".native-hmr-empty"],
+              safelist: ["babel-empty"],
               serializer: babelStyleSerializer,
-=======
-              safelist: ["babel-empty"],
->>>>>>> 4b87133f
             });
 
             const bodyNode = path.node.body;
