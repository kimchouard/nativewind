--- conflicted
+++ resolved
@@ -15,12 +15,6 @@
   },
   "devDependencies": {
     "@changesets/cli": "2.26.2",
-<<<<<<< HEAD
-    "@types/node": "18.17.1",
-    "eslint": "8.45.0",
-    "eslint-config-prettier": "8.8.0",
-    "eslint-plugin-unicorn": "48.0.1",
-=======
     "@tsconfig/react-native": "^3.0.2",
     "@types/node": "18.16.19",
     "@vercel/node": "^2.15.8",
@@ -30,7 +24,6 @@
     "eslint-plugin-unicorn": "47.0.0",
     "jest": "^29.3.1",
     "jest-expo": "^49.0.0",
->>>>>>> eecd96a3
     "prettier": "3.0.0",
     "turbo": "^1.10.12",
     "typescript": "5.1.6",
